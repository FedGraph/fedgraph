# Instructions for Setting Up and Deleting a Ray Cluster on AWS EKS

## Step-by-Step Guide to Push customized Docker ECR image

Configure AWS:

```bash
aws configure
```

Login to ECR

```bash
aws ecr-public get-login-password --region us-east-1 | docker login --username AWS --password-stdin public.ecr.aws
```

Build Docker with amd64 architecture and push to ECR

```bash
docker buildx build --platform linux/amd64 -t public.ecr.aws/i7t1s5i1/fedgraph:gcn . --push
```

## Step-by-Step Guide to Set Up the Ray Cluster

Create an EKS Cluster with eksctl:

```bash
eksctl create cluster -f eks_cluster_config.yaml
# eksctl create cluster --name test --region us-east-1 --nodegroup-name standard-workers --node-type g4dn.xlarge --nodes 1 --nodes-min 1 --nodes-max 4 --managed
```

Update kubeconfig for AWS EKS:

```bash
<<<<<<< HEAD
aws eks --region us-west-2 update-kubeconfig --name gcn
=======
aws eks --region us-west-2 update-kubeconfig --name test
>>>>>>> df994eb3
```

Clone the KubeRay Repository and Install Prometheus

```bash
git clone https://github.com/ray-project/kuberay.git
cd kuberay
./install/prometheus/install.sh
```

Add the KubeRay Helm Repository:

```bash
helm repo add kuberay https://ray-project.github.io/kuberay-helm/
helm repo update
```

Install KubeRay Operator:

```bash
helm install kuberay-operator kuberay/kuberay-operator --version 1.1.1
```

Navigate to the Example Configurations Directory:

```bash
cd docs/examples/configs
```

Apply Ray Kubernetes Cluster and Ingress Configurations:

```bash
kubectl apply -f ray_kubernetes_cluster.yaml
kubectl apply -f ray_kubernetes_ingress.yaml
```

Forward Port for Ray Dashboard:

```bash
kubectl port-forward service/raycluster-autoscaler-head-svc 8265:8265
```

Forward Ports for Ray Dashboard, Prometheus, and Grafana

```bash
<<<<<<< HEAD
kubectl port-forward raycluster-autoscaler-head-f94fg 8080:8080
=======
kubectl port-forward raycluster-autoscaler-head-ts64s 8080:8080
>>>>>>> df994eb3
kubectl port-forward prometheus-prometheus-kube-prometheus-prometheus-0 -n prometheus-system 9090:9090
kubectl port-forward deployment/prometheus-grafana -n prometheus-system 3000:3000
```

Final Check

```bash
kubectl get pods --all-namespaces -o wide
```

Submit a Ray Job:

```bash
cd fedgraph
ray job submit --runtime-env-json '{
  "working_dir": "./"
}' --address http://localhost:8265 -- python docs/examples/intro_FedGCN.py

```

## How to Delete the Ray Cluster

Delete the RayCluster Custom Resource:

```bash
cd docs/examples/configs
kubectl delete -f ray_kubernetes_cluster.yaml
kubectl delete -f ray_kubernetes_ingress.yaml
```

Confirm that the RayCluster Pods are Terminated:

```bash
kubectl get pods
# Ensure the output shows no Ray pods except kuberay-operator
```

Uninstall the KubeRay Operator Helm Chart:

```bash
helm uninstall kuberay-operator
```

Confirm that the KubeRay Operator Pod is Terminated:

```bash
kubectl get pods -A
```

Finally, Delete the EKS Cluster:

```bash
<<<<<<< HEAD
eksctl delete cluster --region us-west-2 --name gcn
=======
eksctl delete cluster --region us-west-2 --name test
>>>>>>> df994eb3
```<|MERGE_RESOLUTION|>--- conflicted
+++ resolved
@@ -32,11 +32,9 @@
 Update kubeconfig for AWS EKS:
 
 ```bash
-<<<<<<< HEAD
+
 aws eks --region us-west-2 update-kubeconfig --name gcn
-=======
-aws eks --region us-west-2 update-kubeconfig --name test
->>>>>>> df994eb3
+
 ```
 
 Clone the KubeRay Repository and Install Prometheus
@@ -82,11 +80,7 @@
 Forward Ports for Ray Dashboard, Prometheus, and Grafana
 
 ```bash
-<<<<<<< HEAD
 kubectl port-forward raycluster-autoscaler-head-f94fg 8080:8080
-=======
-kubectl port-forward raycluster-autoscaler-head-ts64s 8080:8080
->>>>>>> df994eb3
 kubectl port-forward prometheus-prometheus-kube-prometheus-prometheus-0 -n prometheus-system 9090:9090
 kubectl port-forward deployment/prometheus-grafana -n prometheus-system 3000:3000
 ```
@@ -139,9 +133,5 @@
 Finally, Delete the EKS Cluster:
 
 ```bash
-<<<<<<< HEAD
 eksctl delete cluster --region us-west-2 --name gcn
-=======
-eksctl delete cluster --region us-west-2 --name test
->>>>>>> df994eb3
 ```