import argparse
import copy
import datetime
import os
import random
import time
import time
from pathlib import Path
from typing import Any, List, Optional
import sys
import attridict
import numpy as np
import pandas as pd
import ray
import torch
import tenseal as ts
import pickle

from fedgraph.gnn_models import GIN
from fedgraph.monitor_class import Monitor
from fedgraph.server_class import Server, Server_GC, Server_LP
from fedgraph.train_func import gc_avg_accuracy
from fedgraph.trainer_class import Trainer_GC, Trainer_General, Trainer_LP
from fedgraph.utils_gc import setup_server, setup_trainers
from fedgraph.utils_lp import (
    check_data_files_existance,
    get_global_user_item_mapping,
    get_start_end_time,
    to_next_day,
)
from fedgraph.utils_nc import get_1hop_feature_sum
from fedgraph.benchmark import BenchmarkMetrics, FedGraphBenchmark


def run_fedgraph(args: attridict, data: Any) -> None:
    """
    Run the training process for the specified task.

    Parameters
    ----------
    args: attridict
        The arguments.
    data: Any
        The data.
    """
    if args.fedgraph_task == "NC":
        run_NC(args, data)
    elif args.fedgraph_task == "GC":
        run_GC(args, data)
    elif args.fedgraph_task == "LP":
        run_LP(args)


def run_NC(args: attridict, data: tuple) -> None:
    """
    Train a Federated Node Classification model.

    Parameters
    ----------
    args
    data
    """
    start_time = time.time()
    ray.init()
    torch.manual_seed(42)
    (
        edge_index,
        features,
        labels,
        idx_train,
        idx_test,
        class_num,
        split_node_indexes,
        communicate_node_indexes,
        in_com_train_node_indexes,
        in_com_test_node_indexes,
        edge_indexes_trainers,
    ) = data

    if args.dataset in ["simulate", "cora", "citeseer", "pubmed", "reddit"]:
        args_hidden = 16
    else:
        args_hidden = 256

    num_cpus_per_trainer = 3
    # specifying a target GPU
    if args.gpu:
        device = torch.device("cuda")
        num_gpus_per_trainer = 1
    else:
        device = torch.device("cpu")
        num_gpus_per_trainer = 0
    
    
    #######################################################################
    # Define and Send Data to Trainers
    # --------------------------------
    # FedGraph first determines the resources for each trainer, then send
    # the data to each remote trainer.
    
    if args.use_encryption:
        with open('fedgraph/he_context.pkl', 'rb') as f:
            context_bytes = pickle.load(f)
        he_context = ts.context_from(context_bytes)
        print("Loaded pre-saved HE context.")
    else:
        he_context = None
    @ray.remote(
        num_gpus=num_gpus_per_trainer,
        num_cpus=num_cpus_per_trainer,
        scheduling_strategy="SPREAD",
    )
    class Trainer(Trainer_General):
        def __init__(self, *args: Any, **kwds: Any):
            super().__init__(*args, **kwds)
            self.use_encryption = kwds['args'].use_encryption
            if self.use_encryption:
                with open('fedgraph/he_context.pkl', 'rb') as f:
                    context_bytes = pickle.load(f)
                self.he_context = ts.context_from(context_bytes)
                print(f"Trainer {self.rank} loaded HE context")


    trainers = [
        Trainer.remote(  # type: ignore
            rank=i,
            local_node_index=split_node_indexes[i],
            communicate_node_index=communicate_node_indexes[i],
            adj=edge_indexes_trainers[i],
            train_labels=labels[communicate_node_indexes[i]][
                in_com_train_node_indexes[i]
            ],
            test_labels=labels[communicate_node_indexes[i]][
                in_com_test_node_indexes[i]
            ],
            features=features[split_node_indexes[i]],
            idx_train=in_com_train_node_indexes[i],
            idx_test=in_com_test_node_indexes[i],
            args_hidden=args_hidden,
            global_node_num=len(features),
            class_num=class_num,
            device=device,
            args=args,
        )
        for i in range(args.n_trainer)
    ]

    #######################################################################
    # Define Server
    # -------------
    # Server class is defined for federated aggregation (e.g., FedAvg)
    # without knowing the local trainer data

    server = Server(features.shape[1], args_hidden, class_num, device, trainers, args, he_context)
    pretrain_start = time.time()
    if args.method == "FedGCN":
        
        #######################################################################
        # Pre-Train Communication of FedGCN
        # ---------------------------------
        # Clients send their local feature sum to the server, and the server
        # aggregates all local feature sums and send the global feature sum
        # of specific nodes back to each trainer.

<<<<<<< HEAD
        # local_neighbor_feature_sums = [
        #     trainer.get_local_feature_sum.remote() for trainer in server.trainers
        # 
        # ]
        if args.use_encryption:
            print("Starting encrypted feature aggregation...")
    
            encrypted_data = [
                trainer.get_encrypted_local_feature_sum.remote() 
                for trainer in server.trainers
            ]
            
            results = ray.get(encrypted_data)
            encrypted_sums = [(r[0], r[1]) for r in results]  # (encrypted_sum, shape)
            encryption_times = [r[2] for r in results] 
    
            enc_sizes = [len(r[0]) for r in results]  #size of encrypted data
            
            # aggregate at server
            aggregated_result, aggregation_time = server.aggregate_encrypted_feature_sums(encrypted_sums)
            agg_size = len(aggregated_result[0]) 
            
            load_feature_refs = [
                trainer.load_encrypted_feature_aggregation.remote(aggregated_result)
                for trainer in server.trainers
            ]
            decryption_times = ray.get(load_feature_refs)
            pretrain_time = time.time() - pretrain_start
            pretrain_upload = sum(enc_sizes) / (1024 * 1024)  # MB
            pretrain_download = agg_size * len(server.trainers) / (1024 * 1024)  # MB
            pretrain_comm_cost = pretrain_upload + pretrain_download
            
            # print performance metrics
            print("\nPre-training Phase Metrics:")
            print(f"Total Pre-training Time: {pretrain_time:.2f} seconds")
            print(f"Pre-training Upload: {pretrain_upload:.2f} MB")
            print(f"Pre-training Download: {pretrain_download:.2f} MB")
            print(f"Total Pre-training Communication Cost: {pretrain_comm_cost:.2f} MB")
            
        else:
            print("Starting plaintext feature aggregation...")

            computation_times = []
            load_times = []
            data_sizes = []
            
            local_neighbor_feature_sums = [
                trainer.get_local_feature_sum_og.remote() for trainer in server.trainers
            ]
            
            global_feature_sum = torch.zeros_like(features)
            aggregation_start = time.time()
            while True:
                ready, left = ray.wait(
                    local_neighbor_feature_sums, num_returns=1, timeout=None
                )
                if ready:
                    for t in ready:
                        result, comp_time, data_size = ray.get(t)
                        global_feature_sum += result
                        computation_times.append(comp_time)
                        data_sizes.append(data_size)
                local_neighbor_feature_sums = left
                if not local_neighbor_feature_sums:
                    break
            aggregation_time = time.time() - aggregation_start
            
            print("Server aggregates all local neighbor feature sums")
            
            # Calculate data size using element_size and nelement instead of storage
            total_data_size = global_feature_sum.element_size() * global_feature_sum.nelement()
            
            # Distribute the aggregated features back to trainers
            load_feature_refs = []
            for i in range(args.n_trainer):
                load_feature_ref = server.trainers[i].load_feature_aggregation.remote(
                    global_feature_sum[communicate_node_indexes[i]]
                )
                load_feature_refs.append(load_feature_ref)
            load_times.extend(ray.get(load_feature_refs))
            
            pretrain_time = time.time() - pretrain_start
            pretrain_upload = sum(data_sizes) / (1024 * 1024)  # MB
            pretrain_download = total_data_size * len(server.trainers) / (1024 * 1024)  # MB
            pretrain_comm_cost = pretrain_upload + pretrain_download
            
            print("\nPre-training Plaintext Phase Metrics:")
            print(f"Total Pre-training Time: {pretrain_time:.2f} seconds")
            print(f"Average Computation Time: {np.mean(computation_times):.4f} seconds")
            print(f"Aggregation Time: {aggregation_time:.4f} seconds")
            print(f"Average Load Time: {np.mean(load_times):.4f} seconds")
            print(f"Pre-training Upload: {pretrain_upload:.2f} MB")
            print(f"Pre-training Download: {pretrain_download:.2f} MB")
            print(f"Total Pre-training Communication Cost: {pretrain_comm_cost:.2f} MB")
            
            print("Trainers received feature aggregation from server")
=======
        local_neighbor_feature_sums = [
            trainer.get_local_feature_sum.remote() for trainer in server.trainers
        ]
        global_feature_sum = torch.zeros_like(features)
        while True:
            ready, left = ray.wait(
                local_neighbor_feature_sums, num_returns=1, timeout=None
            )
            if ready:
                for t in ready:
                    global_feature_sum += ray.get(t)
            local_neighbor_feature_sums = left
            if not local_neighbor_feature_sums:
                break
        print("server aggregates all local neighbor feature sums")
        # test if aggregation is correct
        if args.num_hops != 0:
            assert (
                global_feature_sum != get_1hop_feature_sum(features, edge_index, device)
            ).sum() == 0
        for i in range(args.n_trainer):
            server.trainers[i].load_feature_aggregation.remote(
                global_feature_sum[communicate_node_indexes[i]]
            )
        print("trainers received feature aggregation from server")
>>>>>>> e8c3753c
        [trainer.relabel_adj.remote() for trainer in server.trainers]

    #######################################################################
    # Federated Training
    # ------------------
    # The server start training of all trainers and aggregate the parameters
    # at every global round.
    training_start = time.time()
    print("global_rounds", args.global_rounds)
    for i in range(args.global_rounds):
        server.train(i)
    training_time = time.time() - training_start
    if hasattr(server, 'aggregation_stats') and server.aggregation_stats:
        training_upload = sum([r['upload_size'] for r in server.aggregation_stats]) / (1024 * 1024)  # MB
        training_download = sum([r['download_size'] for r in server.aggregation_stats]) / (1024 * 1024)  # MB
    else:
        training_upload = training_download = 0
    training_comm_cost = training_upload + training_download

    print("\nTraining Phase Metrics:")
    print(f"Total Training Time: {training_time:.2f} seconds")
    print(f"Training Upload: {training_upload:.2f} MB")
    print(f"Training Download: {training_download:.2f} MB")
    print(f"Total Training Communication Cost: {training_comm_cost:.2f} MB")

    # Overall totals
    total_time = time.time() - start_time
    total_upload = pretrain_upload + training_upload
    total_download = pretrain_download + training_download
    total_comm_cost = total_upload + total_download

    print("\nOverall Totals:")
    print(f"Total Execution Time: {total_time:.2f} seconds")
    print(f"Total Upload: {total_upload:.2f} MB")
    print(f"Total Download: {total_download:.2f} MB")
    print(f"Total Communication Cost: {total_comm_cost:.2f} MB")
    print(f"Pre-training Time %: {(pretrain_time/total_time)*100:.1f}%")
    print(f"Training Time %: {(training_time/total_time)*100:.1f}%")
    print(f"Pre-training Comm %: {(pretrain_comm_cost/total_comm_cost)*100:.1f}%")
    print(f"Training Comm %: {(training_comm_cost/total_comm_cost)*100:.1f}%")
    #######################################################################
    # Summarize Experiment Results
    # ----------------------------
    # The server collects the local test loss and accuracy from all trainers
    # then calculate the overall test loss and accuracy.

    train_data_weights = [len(i) for i in in_com_train_node_indexes]
    test_data_weights = [len(i) for i in in_com_test_node_indexes]

    results = [trainer.local_test.remote() for trainer in server.trainers]
    results = np.array([ray.get(result) for result in results])

    average_final_test_loss = np.average(
        [row[0] for row in results], weights=test_data_weights, axis=0
    )
    average_final_test_accuracy = np.average(
        [row[1] for row in results], weights=test_data_weights, axis=0
    )
    print(f"average_final_test_loss, {average_final_test_loss}")
    print(f"average_final_test_accuracy, {average_final_test_accuracy}")
    ray.shutdown()


def run_GC(args: attridict, data: Any, base_model: Any = GIN) -> None:
    """
    Entrance of the training process for graph classification.

    Parameters
    ----------
    args: attridict
        The arguments.
    data: Any
        The splitted data.
    base_model: Any
        The base model on which the federated learning is based. It applies for both the server and the trainers.
    """
    # transfer the config to argparse

    #################### set seeds and devices ####################
    random.seed(args.seed)
    np.random.seed(args.seed)
    torch.manual_seed(args.seed)
    torch.cuda.manual_seed(args.seed)
    num_cpus_per_trainer = 3
    # specifying a target GPU
    if torch.cuda.is_available():
        print("using GPU")
        device = torch.device("cuda")
        num_gpus_per_trainer = 1
    else:
        print("using CPU")
        device = torch.device("cpu")
        num_gpus_per_trainer = 0

    #################### set output directory ####################
    # outdir_base = os.path.join(args.outbase, f'seqLen{args.seq_length}')
    if args.save_files:
        outdir_base = args.outbase + "/" + f"{args.model}"
        outdir = os.path.join(outdir_base, f"oneDS-nonOverlap")
        if args.model in ["SelfTrain"]:
            outdir = os.path.join(outdir, f"{args.data_group}")
        elif args.model in ["FedAvg", "FedProx"]:
            outdir = os.path.join(
                outdir, f"{args.data_group}-{args.num_trainers}trainers"
            )
        elif args.model in ["GCFL"]:
            outdir = os.path.join(
                outdir,
                f"{args.data_group}-{args.num_trainers}trainers",
                f"eps_{args.epsilon1}_{args.epsilon2}",
            )
        elif args.model in ["GCFL+", "GCFL+dWs"]:
            outdir = os.path.join(
                outdir,
                f"{args.data_group}-{args.num_trainers}trainers",
                f"eps_{args.epsilon1}_{args.epsilon2}",
                f"seqLen{args.seq_length}",
            )
        outdir = os.path.join(outdir, f"seed{args.seed}")
        Path(outdir).mkdir(parents=True, exist_ok=True)
        print(f"Output Path: {outdir}")

    #################### save statistics of data on trainers ####################
    # if args.save_files and df_stats:
    #     outdir_stats = os.path.join(outdir, f"stats_train_data.csv")
    #     df_stats.to_csv(outdir_stats)
    #     print(f"The statistics of the data are written to {outdir_stats}")

    #################### setup server and trainers ####################
    ray.init()

    @ray.remote(
        num_gpus=num_gpus_per_trainer,
        num_cpus=num_cpus_per_trainer,
        scheduling_strategy="SPREAD",
    )
    class Trainer(Trainer_GC):
        def __init__(self, idx, splited_data, dataset_trainer_name, cmodel_gc, args):  # type: ignore
            print(f"inx: {idx}")
            print(f"dataset_trainer_name: {dataset_trainer_name}")
            """acquire data"""
            dataloaders, num_node_features, num_graph_labels, train_size = splited_data

            print(f"dataloaders: {dataloaders}")
            print(f"num_node_features: {num_node_features}")
            print(f"num_graph_labels: {num_graph_labels}")
            print(f"train_size: {train_size}")

            """build optimizer"""
            optimizer = torch.optim.Adam(
                params=filter(lambda p: p.requires_grad, cmodel_gc.parameters()),
                lr=args.lr,
                weight_decay=args.weight_decay,
            )

            super().__init__(  # type: ignore
                model=cmodel_gc,
                trainer_id=idx,
                trainer_name=dataset_trainer_name,
                train_size=train_size,
                dataloader=dataloaders,
                optimizer=optimizer,
                args=args,
            )

    trainers = [
        Trainer.remote(  # type: ignore
            idx=idx,
            splited_data=data[dataset_trainer_name],
            dataset_trainer_name=dataset_trainer_name,
            # "GIN model for GC",
            cmodel_gc=base_model(
                nfeat=data[dataset_trainer_name].num_node_features,
                nhid=args.hidden,
                nclass=data[dataset_trainer_name].num_graph_labels,
                nlayer=args.nlayer,
                dropout=args.dropout,
            ),
            args=args,
        )
        for idx, dataset_trainer_name in enumerate(data.keys())
    ]
    server = Server_GC(base_model(nlayer=args.nlayer, nhid=args.hidden), args.device)
    # TODO: check and modify whether deepcopy should be added.
    # trainers = copy.deepcopy(init_trainers)
    # server = copy.deepcopy(init_server)

    print("\nDone setting up devices.")

    ################ choose the algorithm to run ################
    print(f"Running {args.model} ...")

    model_parameters = {
        "SelfTrain": lambda: run_GC_selftrain(
            trainers=trainers, server=server, local_epoch=args.local_epoch
        ),
        "FedAvg": lambda: run_GC_Fed_algorithm(
            trainers=trainers,
            server=server,
            communication_rounds=args.num_rounds,
            local_epoch=args.local_epoch,
            algorithm="FedAvg",
        ),
        "FedProx": lambda: run_GC_Fed_algorithm(
            trainers=trainers,
            server=server,
            communication_rounds=args.num_rounds,
            local_epoch=args.local_epoch,
            algorithm="FedProx",
            mu=args.mu,
        ),
        "GCFL": lambda: run_GCFL_algorithm(
            trainers=trainers,
            server=server,
            communication_rounds=args.num_rounds,
            local_epoch=args.local_epoch,
            EPS_1=args.epsilon1,
            EPS_2=args.epsilon2,
            algorithm_type="gcfl",
        ),
        "GCFL+": lambda: run_GCFL_algorithm(
            trainers=trainers,
            server=server,
            communication_rounds=args.num_rounds,
            local_epoch=args.local_epoch,
            EPS_1=args.epsilon1,
            EPS_2=args.epsilon2,
            algorithm_type="gcfl_plus",
            seq_length=args.seq_length,
            standardize=args.standardize,
        ),
        "GCFL+dWs": lambda: run_GCFL_algorithm(
            trainers=trainers,
            server=server,
            communication_rounds=args.num_rounds,
            local_epoch=args.local_epoch,
            EPS_1=args.epsilon1,
            EPS_2=args.epsilon2,
            algorithm_type="gcfl_plus_dWs",
            seq_length=args.seq_length,
            standardize=args.standardize,
        ),
    }

    if args.model in model_parameters:
        output = model_parameters[args.model]()
    else:
        raise ValueError(f"Unknown model: {args.model}")

    #################### save the output ####################
    if args.save_files:
        outdir_result = os.path.join(outdir, f"accuracy_seed{args.seed}.csv")
        pd.DataFrame(output).to_csv(outdir_result)
        print(f"The output has been written to file: {outdir_result}")
    ray.shutdown()


# The following code is the implementation of different federated graph classification methods.
def run_GC_selftrain(trainers: list, server: Any, local_epoch: int) -> dict:
    """
    Run the training and testing process of self-training algorithm.
    It only trains the model locally, and does not perform weights aggregation.

    Parameters
    ----------
    trainers: list
        List of trainers, each of which is a Trainer_GC object
    server: Any
        Server_GC object
    local_epoch: int
        Number of local epochs

    Returns
    -------
    all_accs: dict
        Dictionary with training and test accuracies for each trainer
    """

    # all trainers are initialized with the same weights
    monitor = Monitor()
    monitor.pretrain_time_start()
    global_params_id = ray.put(server.W)
    for trainer in trainers:
        trainer.update_params.remote(global_params_id)
    monitor.pretrain_time_end(30)
    all_accs = {}
    acc_refs = []
    monitor.train_time_start()
    for trainer in trainers:
        trainer.local_train.remote(local_epoch=local_epoch)
        acc_ref = trainer.local_test.remote()
        acc_refs.append(acc_ref)
    while True:
        ready, left = ray.wait(acc_refs, num_returns=1, timeout=None)
        if ready:
            for t in ready:
                _, acc, trainer_name, trainingaccs, valaccs = ray.get(t)
                all_accs[trainer_name] = [
                    trainingaccs,
                    valaccs,
                    acc,
                ]
                print("  > {} done.".format(trainer_name))
                print(f"trainingaccs: {trainingaccs}, valaccs: {valaccs}, acc: {acc}")
        acc_refs = left
        if not acc_refs:
            break

    monitor.train_time_end(30)
    frame = pd.DataFrame(all_accs).T.iloc[:, [2]]
    frame.columns = ["test_acc"]
    print(frame)
    # TODO: delete to make speed faster
    print(f"Average test accuracy: {gc_avg_accuracy(frame, trainers)}")
    return frame


def run_GC_Fed_algorithm(
    trainers: list,
    server: Any,
    communication_rounds: int,
    local_epoch: int,
    algorithm: str,
    mu: float = 0.0,
    sampling_frac: float = 1.0,
) -> pd.DataFrame:
    """
    Run the training and testing process of FedAvg or FedProx algorithm.
    It trains the model locally, aggregates the weights to the server,
    and downloads the global model within each communication round.

    Parameters
    ----------
    trainers: list
        List of trainers, each of which is a Trainer_GC object
    server: Any
        Server_GC object
    communication_rounds: int
        Number of communication rounds
    local_epoch: int
        Number of local epochs
    algorithm: str
        Algorithm to run, either 'FedAvg' or 'FedProx'
    mu: float, optional
        Proximal term for FedProx (default is 0.0)
    sampling_frac: float, optional
        Fraction of trainers to sample (default is 1.0)

    Returns
    -------
    frame: pd.DataFrame
        Pandas dataframe with test accuracies
    """
    monitor = Monitor()
    monitor.pretrain_time_start()
    global_params_id = ray.put(server.W)
    for trainer in trainers:
        trainer.update_params.remote(global_params_id)
    monitor.pretrain_time_end(30)
    monitor.train_time_start()
    for c_round in range(1, communication_rounds + 1):
        if (c_round) % 10 == 0:
            # print the current round every 10 rounds
            print(f"  > Training round {c_round} finished.")

        if c_round == 1:
            selected_trainers = trainers
        else:
            selected_trainers = server.random_sample_trainers(trainers, sampling_frac)

        for trainer in selected_trainers:
            if algorithm == "FedAvg":
                trainer.local_train.remote(local_epoch=local_epoch)
            elif algorithm == "FedProx":
                trainer.local_train.remote(
                    local_epoch=local_epoch, train_option="prox", mu=mu
                )
            else:
                raise ValueError(
                    "Invalid algorithm. Choose either 'FedAvg' or 'FedProx'."
                )

        server.aggregate_weights(selected_trainers)
        ray.internal.free([global_params_id])  # Free the old weight memory
        global_params_id = ray.put(server.W)
        for trainer in selected_trainers:
            trainer.update_params.remote(global_params_id)
            if algorithm == "FedProx":
                trainer.cache_weights.remote()

    frame = pd.DataFrame()
    acc_refs = []
    for trainer in trainers:
        acc_ref = trainer.local_test.remote()
        acc_refs.append(acc_ref)
    while acc_refs:
        ready, left = ray.wait(acc_refs, num_returns=1, timeout=None)
        if ready:
            for t in ready:
                _, acc, trainer_name, trainingaccs, valaccs = ray.get(t)
                frame.loc[trainer_name, "test_acc"] = acc
        acc_refs = left

    def highlight_max(s: pd.Series) -> list:
        is_max = s == s.max()
        return ["background-color: yellow" if v else "" for v in is_max]

    monitor.train_time_end(30)
    fs = frame.style.apply(highlight_max).data
    print(fs)
    print(f"Average test accuracy: {gc_avg_accuracy(frame, trainers)}")
    return frame


def run_GCFL_algorithm(
    trainers: list,
    server: Any,
    communication_rounds: int,
    local_epoch: int,
    EPS_1: float,
    EPS_2: float,
    algorithm_type: str,
    seq_length: int = 0,
    standardize: bool = True,
) -> pd.DataFrame:
    """
    Run the specified GCFL algorithm.

    Parameters
    ----------
    trainers: list
        List of trainers, each of which is a Trainer_GC object
    server: Any
        Server_GC object
    communication_rounds: int
        Number of communication rounds
    local_epoch: int
        Number of local epochs
    EPS_1: float
        Threshold for mean update norm
    EPS_2: float
        Threshold for max update norm
    algorithm_type: str
        Type of algorithm ('gcfl', 'gcfl_plus', 'gcfl_plus_dWs')
    seq_length: int, optional
        The length of the gradient norm sequence, required for 'gcfl_plus' and 'gcfl_plus_dWs'
    standardize: bool, optional
        Whether to standardize the distance matrix, required for 'gcfl_plus' and 'gcfl_plus_dWs'

    Returns
    -------
    frame: pandas.DataFrame
        Pandas dataframe with test accuracies
    """
    if algorithm_type not in ["gcfl", "gcfl_plus", "gcfl_plus_dWs"]:
        raise ValueError(
            "Invalid algorithm_type. Must be 'gcfl', 'gcfl_plus', or 'gcfl_plus_dWs'."
        )
    monitor = Monitor()
    monitor.pretrain_time_start()
    cluster_indices = [np.arange(len(trainers)).astype("int")]
    trainer_clusters = [[trainers[i] for i in idcs] for idcs in cluster_indices]

    global_params_id = ray.put(server.W)
    if algorithm_type in ["gcfl_plus", "gcfl_plus_dWs"]:
        seqs_grads: Any = {c.id: [] for c in trainers}

        # Perform update_params before communication rounds for GCFL+ and GCFL+ dWs

        for trainer in trainers:
            trainer.update_params(global_params_id)
    monitor.pretrain_time_end(30)
    acc_trainers: List[Any] = []
    monitor.train_time_start()
    for c_round in range(1, communication_rounds + 1):
        if (c_round) % 10 == 0:
            print(f"  > Training round {c_round} finished.")

        if c_round == 1:
            # Perform update_params at the beginning of the first communication round
            ray.internal.free(
                [global_params_id]
            )  # Free the old weight memory in object store
            global_params_id = ray.put(server.W)
            for trainer in trainers:
                trainer.update_params.remote(global_params_id)
        reset_params_refs = []
        participating_trainers = server.random_sample_trainers(trainers, frac=1.0)
        for trainer in participating_trainers:
            trainer.local_train.remote(local_epoch=local_epoch, train_option="gcfl")
            reset_params_ref = trainer.reset_params.remote()
            reset_params_refs.append(reset_params_ref)
        ray.get(reset_params_refs)
        for trainer in participating_trainers:
            if algorithm_type == "gcfl_plus":
                seqs_grads[trainer.id].append(trainer.conv_grads_norm)
            elif algorithm_type == "gcfl_plus_dWs":
                seqs_grads[trainer.id].append(trainer.conv_dWs_norm)

        cluster_indices_new = []
        for idc in cluster_indices:
            max_norm = server.compute_max_update_norm([trainers[i] for i in idc])
            mean_norm = server.compute_mean_update_norm([trainers[i] for i in idc])

            if mean_norm < EPS_1 and max_norm > EPS_2 and len(idc) > 2 and c_round > 20:
                # marginal condition for gcfl, gcfl+, gcfl+dws
                if algorithm_type == "gcfl" or all(
                    len(value) >= seq_length for value in seqs_grads.values()
                ):
                    server.cache_model(
                        idc,
                        ray.get(trainers[idc[0]].get_total_weight.remote()),
                        acc_trainers,
                    )
                    if algorithm_type == "gcfl":
                        c1, c2 = server.min_cut(
                            server.compute_pairwise_similarities(trainers)[idc][:, idc],
                            idc,
                        )
                        cluster_indices_new += [c1, c2]

                    else:  # gcfl+, gcfl+dws
                        tmp = [seqs_grads[id][-seq_length:] for id in idc]
                        dtw_distances = server.compute_pairwise_distances(
                            tmp, standardize
                        )
                        c1, c2 = server.min_cut(
                            np.max(dtw_distances) - dtw_distances, idc
                        )
                        cluster_indices_new += [c1, c2]
                        seqs_grads = {c.id: [] for c in trainers}
                else:
                    cluster_indices_new += [idc]
            else:
                cluster_indices_new += [idc]

        cluster_indices = cluster_indices_new

        trainer_clusters = [[trainers[i] for i in idcs] for idcs in cluster_indices]
        server.aggregate_clusterwise(trainer_clusters)

        acc_trainers = []
        acc_trainers_refs = [trainer.local_test.remote() for trainer in trainers]

        # Collect the model parameters as they become ready
        while acc_trainers_refs:
            ready, left = ray.wait(acc_trainers_refs, num_returns=1, timeout=None)
            if ready:
                for t in ready:
                    acc_trainers.append(ray.get(t)[1])
            acc_trainers_refs = left

    for idc in cluster_indices:
        server.cache_model(
            idc, ray.get(trainers[idc[0]].get_total_weight.remote()), acc_trainers
        )

    monitor.train_time_end(30)
    results = np.zeros([len(trainers), len(server.model_cache)])
    for i, (idcs, W, accs) in enumerate(server.model_cache):
        results[idcs, i] = np.array(accs)

    frame = pd.DataFrame(
        results,
        columns=["FL Model"]
        + ["Model {}".format(i) for i in range(results.shape[1] - 1)],
        index=[
            "{}".format(ray.get(trainers[i].get_name.remote()))
            for i in range(results.shape[0])
        ],
    )
    frame = pd.DataFrame(frame.max(axis=1))
    frame.columns = ["test_acc"]
    print(frame)
    print(f"Average test accuracy: {gc_avg_accuracy(frame, trainers)}")

    return frame


def run_LP(args: attridict) -> None:
    """
    Run the training process for link prediction.

    Parameters
    ----------
    args: attridict
        The arguments.
    """

    def setup_trainer_server(
        country_codes: list,
        user_id_mapping: Any,
        item_id_mapping: Any,
        meta_data: tuple,
        hidden_channels: int = 64,
    ) -> tuple:
        """
        Setup the trainer and server

        Parameters
        ----------
        country_codes: list
            The list of country codes
        user_id_mapping: Any
            The user id mapping
        item_id_mapping: Any
            The item id mapping
        meta_data: tuple
            The meta data
        hidden_channels: int, optional
            The number of hidden channels

        Returns
        -------
        (list, Server_LP): tuple
            [0]: The list of clients
            [1]: The server
        """
        ray.init()
        number_of_clients = len(country_codes)
        number_of_users, number_of_items = len(user_id_mapping.keys()), len(
            item_id_mapping.keys()
        )
        num_cpus_per_client = 3
        if args.device == "gpu":
            device = torch.device("cuda")
            print("gpu detected")
            num_gpus_per_client = 1
        else:
            device = torch.device("cpu")
            num_gpus_per_client = 0
            print("gpu not detected")

        @ray.remote(
            num_gpus=num_gpus_per_client,
            num_cpus=num_cpus_per_client,
            scheduling_strategy="SPREAD",
        )
        class Trainer(Trainer_LP):
            def __init__(self, *args, **kwargs):  # type: ignore
                super().__init__(*args, **kwargs)

        clients = [
            Trainer.remote(  # type: ignore
                i,
                country_code=args.country_codes[i],
                user_id_mapping=user_id_mapping,
                item_id_mapping=item_id_mapping,
                number_of_users=number_of_users,
                number_of_items=number_of_items,
                meta_data=meta_data,
                hidden_channels=args.hidden_channels,
            )
            for i in range(number_of_clients)
        ]

        server = Server_LP(  # the concrete information of users and items is not available in the server
            number_of_users=number_of_users,
            number_of_items=number_of_items,
            meta_data=meta_data,
            trainers=clients,
        )

        return clients, server

    method = args.method
    use_buffer = args.use_buffer
    buffer_size = args.buffer_size
    online_learning = args.online_learning
    repeat_time = args.repeat_time
    global_rounds = args.global_rounds
    local_steps = args.local_steps
    hidden_channels = args.hidden_channels
    record_results = args.record_results
    country_codes = args.country_codes
    monitor = Monitor()
    dataset_path = os.path.join(
        os.path.dirname(os.path.abspath(__file__)), args.dataset_path
    )
    global_file_path = os.path.join(dataset_path, "data_global.txt")
    traveled_file_path = os.path.join(dataset_path, "traveled_users.txt")

    # check the validity of the input
    assert method in ["STFL", "StaticGNN", "4D-FED-GNN+", "FedLink"], "Invalid method."
    assert all(
        code in ["US", "BR", "ID", "TR", "JP"] for code in country_codes
    ), "The country codes should be in 'US', 'BR', 'ID', 'TR', 'JP'"
    if use_buffer:
        assert buffer_size > 0, "The buffer size should be greater than 0."

    check_data_files_existance(country_codes, dataset_path)

    # get global user and item mapping
    user_id_mapping, item_id_mapping = get_global_user_item_mapping(
        global_file_path=global_file_path
    )

    # set meta_data
    meta_data = (
        ["user", "item"],
        [("user", "select", "item"), ("item", "rev_select", "user")],
    )

    # repeat the training process
    for current_training_process in range(repeat_time):
        number_of_clients = len(country_codes)  # each country is a client
        clients, server = setup_trainer_server(
            country_codes=country_codes,
            user_id_mapping=user_id_mapping,
            item_id_mapping=item_id_mapping,
            meta_data=meta_data,
            hidden_channels=hidden_channels,
        )

        """Broadcast the global model parameter to all clients"""
        monitor.pretrain_time_start()
        global_model_parameter = (
            server.get_model_parameter()
        )  # fetch the global model parameter
        # TODO: add memory optimization here by move ref to shared raylet
        for i in range(number_of_clients):
            clients[i].set_model_parameter.remote(
                global_model_parameter
            )  # broadcast the global model parameter to all clients

        """Determine the start and end time of the conditional information"""
        (
            start_time,
            end_time,
            prediction_days,
            start_time_float_format,
            end_time_float_format,
        ) = get_start_end_time(online_learning=online_learning, method=method)

        if record_results:
            file_name = f"{method}_buffer_{use_buffer}_{buffer_size}_online_{online_learning}.txt"
            result_writer = open(file_name, "a+")
            time_writer = open("train_time_" + file_name, "a+")
        else:
            result_writer = None
            time_writer = None
        monitor.pretrain_time_end(30)
        # from 2012-04-03 to 2012-04-13
        for day in range(prediction_days):  # make predictions for each day
            # get the train and test data for each client at the current time step
            for i in range(number_of_clients):
                clients[i].get_train_test_data_at_current_time_step.remote(
                    start_time_float_format,
                    end_time_float_format,
                    use_buffer=use_buffer,
                    buffer_size=buffer_size,
                )
                clients[i].calculate_traveled_user_edge_indices.remote(
                    file_path=traveled_file_path
                )

            if online_learning:
                print(f"start training for day {day + 1}")
            else:
                print(f"start training")

            for iteration in range(global_rounds):
                # each client train on local graph
                print(f"global rounds: {iteration}")
                monitor.train_time_start()
                current_loss = LP_train_global_round(
                    server=server,
                    local_steps=local_steps,
                    use_buffer=use_buffer,
                    method=method,
                    online_learning=online_learning,
                    prediction_day=day,
                    curr_iteration=iteration,
                    global_rounds=global_rounds,
                    record_results=record_results,
                    result_writer=result_writer,
                    time_writer=time_writer,
                )
                monitor.train_time_end(30)

            if current_loss >= 0.01:
                print("training is not complete")

            # go to next day
            (
                start_time,
                end_time,
                start_time_float_format,
                end_time_float_format,
            ) = to_next_day(start_time=start_time, end_time=end_time, method=method)

        if result_writer is not None and time_writer is not None:
            result_writer.close()
            time_writer.close()
        print(f"Training round {current_training_process} success")
        ray.shutdown()


def LP_train_global_round(
    server: Any,
    local_steps: int,
    use_buffer: bool,
    method: str,
    online_learning: bool,
    prediction_day: int,
    curr_iteration: int,
    global_rounds: int,
    record_results: bool = False,
    result_writer: Any = None,
    time_writer: Any = None,
) -> float:
    """
    This function trains the clients for a global round and updates the server model with the average of the client models.

    Parameters
    ----------
    clients : list
        List of client objects
    server : Any
        Server object
    local_steps : int
        Number of local steps
    use_buffer : bool
        Specifies whether to use buffer
    method : str
        Specifies the method
    online_learning : bool
        Specifies online learning
    prediction_day : int
        Prediction day
    curr_iteration : int
        Current iteration
    global_rounds : int
        Global rounds
    record_results : bool, optional
        Record model AUC and Running time
    result_writer : Any, optional
        File writer object
    time_writer : Any, optional
        File writer object

    Returns
    -------
    current_loss : float
        Loss of the model on the training data
    """
    if record_results:
        assert result_writer is not None and time_writer is not None

    # local training
    number_of_clients = len(server.clients)
    print(f"Training in LP_train_global_round, number of clients: {number_of_clients}")
    local_training_results = []
    for client_id in range(number_of_clients):
        # current_loss, train_finish_times
        local_training_result_ref = server.clients[client_id].train.remote(
            client_id=client_id, local_updates=local_steps, use_buffer=use_buffer
        )  # local training
        local_training_results.append(local_training_result_ref)
    while True:
        ready, left = ray.wait(local_training_results, num_returns=1, timeout=None)
        if ready:
            for t in ready:
                client_id, current_loss, train_finish_times = ray.get(t)
                print(
                    f"clientId: {client_id} current_loss: {current_loss} train_finish_times: {train_finish_times}"
                )
                if record_results:
                    for train_finish_time in train_finish_times:
                        time_writer.write(
                            f"client {str(client_id)} train time {str(train_finish_time)}\n"
                        )
                        print(
                            f"client {str(client_id)} train time {str(train_finish_time)}\n"
                        )
        local_training_results = left
        if not local_training_results:
            break

    # aggregate the parameters and broadcast to the clients
    gnn_only = True if method == "FedLink (OnlyAvgGNN)" else False
    if method != "StaticGNN":
        model_avg_parameter = server.fedavg(gnn_only)
        server.set_model_parameter(model_avg_parameter, gnn_only)
        for client_id in range(number_of_clients):
            server.clients[client_id].set_model_parameter.remote(
                model_avg_parameter, gnn_only
            )

    # test the model
    test_results = [
        server.clients[client_id].test.remote(server.clients[client_id], use_buffer)
        for client_id in range(number_of_clients)
    ]
    avg_auc, avg_hit_rate, avg_traveled_user_hit_rate = 0.0, 0.0, 0.0
    # for client_id in range(number_of_clients):
    #     auc_score, hit_rate, traveled_user_hit_rate = server.clients[client_id].test(
    #         use_buffer=use_buffer
    #     )  # local testing
    #     avg_auc += auc_score
    #     avg_hit_rate += hit_rate
    #     avg_traveled_user_hit_rate += traveled_user_hit_rate
    #     print(
    #         f"Day {prediction_day} client {client_id} auc score: {auc_score} hit rate: {
    #             hit_rate} traveled user hit rate: {traveled_user_hit_rate}"
    #     )
    #     # write final test_auc
    #     if curr_iteration + 1 == global_rounds and record_results:
    #         result_writer.write(
    #             f"Day {prediction_day} client {client_id} final auc score: {auc_score} hit rate: {
    #                 hit_rate} traveled user hit rate: {traveled_user_hit_rate}\n"
    #         )
    while test_results:
        ready, left = ray.wait(test_results, num_returns=1, timeout=None)
        if ready:
            for t in ready:
                client_id, auc_score, hit_rate, traveled_user_hit_rate = ray.get(t)
                avg_auc += auc_score
                avg_hit_rate += hit_rate
                avg_traveled_user_hit_rate += traveled_user_hit_rate
                print(
                    f"Day {prediction_day} client {client_id} auc score: {auc_score} hit rate: {hit_rate} traveled user hit rate: {traveled_user_hit_rate}"
                )
                # write final test_auc
                if curr_iteration + 1 == global_rounds and record_results:
                    result_writer.write(
                        f"Day {prediction_day} client {client_id} final auc score: {auc_score} hit rate: {hit_rate} traveled user hit rate: {traveled_user_hit_rate}\n"
                    )
                print(
                    f"Day {prediction_day} client {client_id} final auc score: {auc_score} hit rate: {hit_rate} traveled user hit rate: {traveled_user_hit_rate}\n"
                )

        test_results = left

    avg_auc /= number_of_clients
    avg_hit_rate /= number_of_clients

    if online_learning:
        print(
            f"Predict Day {prediction_day + 1} average auc score: {avg_auc} hit rate: {avg_hit_rate}"
        )
    else:
        print(f"Predict Day 20 average auc score: {avg_auc} hit rate: {avg_hit_rate}")

    return current_loss<|MERGE_RESOLUTION|>--- conflicted
+++ resolved
@@ -161,12 +161,6 @@
         # Clients send their local feature sum to the server, and the server
         # aggregates all local feature sums and send the global feature sum
         # of specific nodes back to each trainer.
-
-<<<<<<< HEAD
-        # local_neighbor_feature_sums = [
-        #     trainer.get_local_feature_sum.remote() for trainer in server.trainers
-        # 
-        # ]
         if args.use_encryption:
             print("Starting encrypted feature aggregation...")
     
@@ -203,89 +197,31 @@
             print(f"Total Pre-training Communication Cost: {pretrain_comm_cost:.2f} MB")
             
         else:
-            print("Starting plaintext feature aggregation...")
-
-            computation_times = []
-            load_times = []
-            data_sizes = []
-            
             local_neighbor_feature_sums = [
-                trainer.get_local_feature_sum_og.remote() for trainer in server.trainers
+                trainer.get_local_feature_sum.remote() for trainer in server.trainers
             ]
-            
             global_feature_sum = torch.zeros_like(features)
-            aggregation_start = time.time()
             while True:
                 ready, left = ray.wait(
                     local_neighbor_feature_sums, num_returns=1, timeout=None
                 )
                 if ready:
                     for t in ready:
-                        result, comp_time, data_size = ray.get(t)
-                        global_feature_sum += result
-                        computation_times.append(comp_time)
-                        data_sizes.append(data_size)
+                        global_feature_sum += ray.get(t)
                 local_neighbor_feature_sums = left
                 if not local_neighbor_feature_sums:
                     break
-            aggregation_time = time.time() - aggregation_start
-            
-            print("Server aggregates all local neighbor feature sums")
-            
-            # Calculate data size using element_size and nelement instead of storage
-            total_data_size = global_feature_sum.element_size() * global_feature_sum.nelement()
-            
-            # Distribute the aggregated features back to trainers
-            load_feature_refs = []
+            print("server aggregates all local neighbor feature sums")
+            # test if aggregation is correct
+            if args.num_hops != 0:
+                assert (
+                    global_feature_sum != get_1hop_feature_sum(features, edge_index, device)
+                ).sum() == 0
             for i in range(args.n_trainer):
-                load_feature_ref = server.trainers[i].load_feature_aggregation.remote(
+                server.trainers[i].load_feature_aggregation.remote(
                     global_feature_sum[communicate_node_indexes[i]]
                 )
-                load_feature_refs.append(load_feature_ref)
-            load_times.extend(ray.get(load_feature_refs))
-            
-            pretrain_time = time.time() - pretrain_start
-            pretrain_upload = sum(data_sizes) / (1024 * 1024)  # MB
-            pretrain_download = total_data_size * len(server.trainers) / (1024 * 1024)  # MB
-            pretrain_comm_cost = pretrain_upload + pretrain_download
-            
-            print("\nPre-training Plaintext Phase Metrics:")
-            print(f"Total Pre-training Time: {pretrain_time:.2f} seconds")
-            print(f"Average Computation Time: {np.mean(computation_times):.4f} seconds")
-            print(f"Aggregation Time: {aggregation_time:.4f} seconds")
-            print(f"Average Load Time: {np.mean(load_times):.4f} seconds")
-            print(f"Pre-training Upload: {pretrain_upload:.2f} MB")
-            print(f"Pre-training Download: {pretrain_download:.2f} MB")
-            print(f"Total Pre-training Communication Cost: {pretrain_comm_cost:.2f} MB")
-            
-            print("Trainers received feature aggregation from server")
-=======
-        local_neighbor_feature_sums = [
-            trainer.get_local_feature_sum.remote() for trainer in server.trainers
-        ]
-        global_feature_sum = torch.zeros_like(features)
-        while True:
-            ready, left = ray.wait(
-                local_neighbor_feature_sums, num_returns=1, timeout=None
-            )
-            if ready:
-                for t in ready:
-                    global_feature_sum += ray.get(t)
-            local_neighbor_feature_sums = left
-            if not local_neighbor_feature_sums:
-                break
-        print("server aggregates all local neighbor feature sums")
-        # test if aggregation is correct
-        if args.num_hops != 0:
-            assert (
-                global_feature_sum != get_1hop_feature_sum(features, edge_index, device)
-            ).sum() == 0
-        for i in range(args.n_trainer):
-            server.trainers[i].load_feature_aggregation.remote(
-                global_feature_sum[communicate_node_indexes[i]]
-            )
-        print("trainers received feature aggregation from server")
->>>>>>> e8c3753c
+            print("trainers received feature aggregation from server")
         [trainer.relabel_adj.remote() for trainer in server.trainers]
 
     #######################################################################
