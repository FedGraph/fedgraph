--- conflicted
+++ resolved
@@ -28,11 +28,8 @@
     get_start_end_time,
     to_next_day,
 )
-<<<<<<< HEAD
+from fedgraph.utils_nc import get_1hop_feature_sum, save_all_trainers_data
 from fedgraph.utils_nc import get_1hop_feature_sum
-=======
-from fedgraph.utils_nc import get_1hop_feature_sum, save_all_trainers_data
->>>>>>> 25edd16a
 
 
 def run_fedgraph(args: attridict, data: Any = None) -> None:
@@ -40,16 +37,16 @@
     Run the training process for the specified task.
 
     This is the function for running different federated graph learning tasks,
-    including Node Classification (NC), Graph Classification (GC), and Link Prediction (LP) 
+    including Node Classification (NC), Graph Classification (GC), and Link Prediction (LP)
     in the following functions.
-    
+
     Parameters
     ----------
     args : attridict
         Configuration arguments that must include 'fedgraph_task' key with value
         in ['NC', 'GC', 'LP'].
     data: Any
-        Input data for the federated learning task. Format depends on the specific task and 
+        Input data for the federated learning task. Format depends on the specific task and
         will be explained in more detail below inside specific functions.
     """
     if args.fedgraph_task == "NC":
@@ -64,16 +61,16 @@
     """
     Train a Federated Graph Classification model using multiple trainers.
 
-    Implements FL for node classification tasks with support of homomorphic encryption. 
+    Implements FL for node classification tasks with support of homomorphic encryption.
     Use configuration argument "use_encryption" to indicate the boolean flag for
     homomorphic encryption or plaintext calculation of feature and/or gradient aggregation
     during pre-training and training. Current algorithm that supports encryption includes
     'FedAvg' and 'FedGCN'.
-    
+
     Parameters
     ----------
     args: attridict
-        Configuration arguments 
+        Configuration arguments
     data: tuple
     """
     start_time = time.time()
@@ -377,7 +374,7 @@
 def run_GC(args: attridict, data: Any, base_model: Any = GIN) -> None:
     """
     Entrance of the training process for graph classification.
-    
+
     Supports multiple federated learning algorithms including FedAvg, FedProx, GCFL,
     GCFL+, and GCFL+dWs. Implements client-server architecture with Ray for distributed
     computing.
@@ -901,9 +898,9 @@
     Implements various federated learning methods for link prediction tasks with support
     for online learning and buffer mechanisms. Handles temporal aspects of link prediction
     and cross-region user interactions.
-    
+
     Algorithm choices include ('STFL', 'StaticGNN', '4D-FED-GNN+', 'FedLink').
-    
+
     Parameters
     ----------
     args: attridict
@@ -1133,7 +1130,7 @@
     time_writer: Any = None,
 ) -> float:
     """
-    This function trains the clients for a global round, handles model aggregation, 
+    This function trains the clients for a global round, handles model aggregation,
     updates the server model with the average of the client models, and and evaluates
     performance metrics including AUC scores and hit rates.
     Supports different training methods.
