--- conflicted
+++ resolved
@@ -9,16 +9,9 @@
 import scipy.sparse as sp
 import torch
 import torch_geometric
-<<<<<<< HEAD
+from huggingface_hub import HfApi, HfFolder, hf_hub_download, upload_file
 import logging
 import time
-
-logging.basicConfig(level=logging.INFO)
-logger = logging.getLogger(__name__)
-
-=======
-from huggingface_hub import HfApi, HfFolder, hf_hub_download, upload_file
->>>>>>> e8c3753c
 
 
 def normalize(mx: sp.csc_matrix) -> sp.csr_matrix:
